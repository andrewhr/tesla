--- conflicted
+++ resolved
@@ -61,11 +61,7 @@
       Client.get("/telemetry_exception")
     end
 
-<<<<<<< HEAD
-    assert_receive {:event, [:tesla, :request, :failure], %{duration: _},
-=======
     assert_receive {:event, [:tesla, :request, :failure], %{duration: time},
->>>>>>> a597d055
                     %{
                       env: %Tesla.Env{url: "/telemetry_exception", method: :get},
                       kind: kind,
